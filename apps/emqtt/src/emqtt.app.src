{application, emqtt,
 [
<<<<<<< HEAD
  {description, "Erlang Common MQTT Library"},
  {vsn, "0.6.1"},
=======
  {description, "Erlang MQTT Common Library"},
  {vsn, "0.6.2"},
>>>>>>> b3bcfa90
  {modules, []},
  {registered, []},
  {applications, [
                  kernel,
                  stdlib
                 ]},
  {env, []}
 ]}.<|MERGE_RESOLUTION|>--- conflicted
+++ resolved
@@ -1,12 +1,7 @@
 {application, emqtt,
  [
-<<<<<<< HEAD
-  {description, "Erlang Common MQTT Library"},
-  {vsn, "0.6.1"},
-=======
   {description, "Erlang MQTT Common Library"},
-  {vsn, "0.6.2"},
->>>>>>> b3bcfa90
+  {vsn, "0.7.0"},
   {modules, []},
   {registered, []},
   {applications, [
