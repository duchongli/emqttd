PROJECT = emqttd
PROJECT_DESCRIPTION = Erlang MQTT Broker
<<<<<<< HEAD

PROJECT_VERSION = 2.2

DEPS = goldrush gproc lager esockd mochiweb pbkdf2
=======
PROJECT_VERSION = 2.3

DEPS = goldrush gproc lager esockd ekka mochiweb pbkdf2 lager_syslog bcrypt
>>>>>>> 2167e26c

dep_goldrush     = git https://github.com/basho/goldrush 0.1.9
dep_gproc        = git https://github.com/uwiger/gproc
dep_getopt       = git https://github.com/jcomellas/getopt v0.8.2
dep_lager        = git https://github.com/basho/lager master
dep_esockd       = git https://github.com/emqtt/esockd master
dep_ekka         = git https://github.com/emqtt/ekka master
dep_mochiweb     = git https://github.com/emqtt/mochiweb master
dep_pbkdf2       = git https://github.com/emqtt/pbkdf2 2.0.1

ERLC_OPTS += +debug_info
ERLC_OPTS += +'{parse_transform, lager_transform}'

NO_AUTOPATCH = cuttlefish

BUILD_DEPS = cuttlefish
dep_cuttlefish = git https://github.com/emqtt/cuttlefish

TEST_DEPS = emqttc
dep_emqttc = git https://github.com/emqtt/emqttc

TEST_ERLC_OPTS += +debug_info
TEST_ERLC_OPTS += +'{parse_transform, lager_transform}'

EUNIT_OPTS = verbose
# EUNIT_ERL_OPTS =

CT_SUITES = emqttd emqttd_access emqttd_lib emqttd_inflight emqttd_mod \
            emqttd_net emqttd_mqueue emqttd_protocol emqttd_topic \
            emqttd_trie emqttd_vm

CT_OPTS = -cover test/ct.cover.spec -erl_args -name emqttd_ct@127.0.0.1

COVER = true

PLT_APPS = sasl asn1 ssl syntax_tools runtime_tools crypto xmerl os_mon inets public_key ssl lager compiler mnesia
DIALYZER_DIRS := ebin/
DIALYZER_OPTS := --verbose --statistics -Werror_handling \
                 -Wrace_conditions #-Wunmatched_returns

include erlang.mk

app:: rebar.config

app.config::
	./deps/cuttlefish/cuttlefish -l info -e etc/ -c etc/emq.conf -i priv/emq.schema -d data/
<|MERGE_RESOLUTION|>--- conflicted
+++ resolved
@@ -1,15 +1,8 @@
 PROJECT = emqttd
 PROJECT_DESCRIPTION = Erlang MQTT Broker
-<<<<<<< HEAD
-
-PROJECT_VERSION = 2.2
-
-DEPS = goldrush gproc lager esockd mochiweb pbkdf2
-=======
 PROJECT_VERSION = 2.3
 
-DEPS = goldrush gproc lager esockd ekka mochiweb pbkdf2 lager_syslog bcrypt
->>>>>>> 2167e26c
+DEPS = goldrush gproc lager esockd ekka mochiweb pbkdf2
 
 dep_goldrush     = git https://github.com/basho/goldrush 0.1.9
 dep_gproc        = git https://github.com/uwiger/gproc
